import FirecrawlApp, { SearchResponse } from '@mendable/firecrawl-js';
import { generateObject, generateText, NoSuchToolError, InvalidToolArgumentsError, ToolExecutionError, type ToolCallRepairFunction, type ToolSet } from 'ai';
import { compact } from 'lodash-es';
import pLimit from 'p-limit';
import { z } from 'zod';

import { o3MiniModel, trimPrompt } from './ai/providers';
import { OutputManager } from './output-manager';
import { systemPrompt } from './prompt';

// Initialize output manager for coordinated console/progress output
const output = new OutputManager();

// Replace console.log with output.log
function log(...args: any[]) {
  output.log(...args);
}

export type ResearchProgress = {
  currentDepth: number;
  totalDepth: number;
  currentBreadth: number;
  totalBreadth: number;
  currentQuery?: string;
  totalQueries: number;
  completedQueries: number;
};

type ResearchResult = {
  learnings: string[];
  visitedUrls: string[];
};

// increase this if you have higher API rate limits
const ConcurrencyLimit = 2;

// Initialize Firecrawl with optional API key and optional base url

const firecrawl = new FirecrawlApp({
  apiKey: process.env.FIRECRAWL_KEY ?? '',
  apiUrl: process.env.FIRECRAWL_BASE_URL,
});

/**
 * Common tool call repair function that can be used across different generateObject calls
 */
const repairToolCall: ToolCallRepairFunction<ToolSet> = async ({
  toolCall,
  tools,
  parameterSchema,
  error,
  messages,
  system,
}) => {
  if (NoSuchToolError.isInstance(error)) {
    return null; // don't attempt to fix invalid tool names
  }

  try {
    // Try to repair the tool call using the same model
    const result = await generateText({
      model: o3MiniModel,
      system,
      messages,
      tools,
      output: 'no-schema',
    });

    const newToolCall = result.toolCalls.find(
      newToolCall => newToolCall.toolName === toolCall.toolName,
    );

    return newToolCall != null
      ? {
          toolCallType: 'function' as const,
          toolCallId: toolCall.toolCallId,
          toolName: toolCall.toolName,
          args: JSON.stringify(newToolCall.args),
        }
      : null;
  } catch (repairError) {
    log('Error during tool call repair:', repairError);
    return null;
  }
}

// take en user query, return a list of SERP queries
async function generateSerpQueries({
  query,
  numQueries = 3,
  learnings,
  researchLanguage,
}: {
  query: string;
  numQueries?: number;
  learnings?: string[];
  researchLanguage: string;
}) {
<<<<<<< HEAD
  const res = await generateObject({
    model: o3MiniModel,
    system: systemPrompt(),
    prompt: `
      Given the following prompt from the user, generate a list of SERP queries to research the topic.
      The queries should be in ${researchLanguage}.
      Return a maximum of ${numQueries} queries, but feel free to return less if the original prompt is clear.
      Make sure each query is unique and not similar to each other:

      <prompt>${query}</prompt>

      ${
        learnings
          ? `Here are some learnings from previous research, use them to generate more specific queries:
           ${learnings.join('\n')}`
          : ''
      }
    `,
    schema: z.object({
      queries: z
        .array(
          z.object({
            query: z.string().describe('The SERP query'),
            researchGoal: z
              .string()
              .describe(
                'First talk about the goal of the research that this query is meant to accomplish, then go deeper into how to advance the research once the results are found, mention additional research directions. Be as specific as possible, especially for additional research directions.',
              ),
          }),
        )
        .describe(`List of SERP queries, max of ${numQueries}`),
    }),
  });
  log(`Created ${res.object.queries.length} queries`, res.object.queries);
=======
  try {
    const result = await generateText({
      model: o3MiniModel,
      system: systemPrompt(),
      prompt: `Given the following prompt from the user, generate a list of SERP queries to research the topic. Return a maximum of ${numQueries} queries in a structured format. Each query should be on a new line starting with a number and include both the query and its research goal. Make sure each query is unique and not similar to each other: <prompt>${query}</prompt>\n\n${
        learnings
          ? `Here are some learnings from previous research, use them to generate more specific queries: ${learnings.join(
              '\n',
            )}`
          : ''
      }`,
      experimental_repairToolCall: repairToolCall,
    });

    // Parse the text output into structured queries
    const lines = result.text.split('\n').filter(line => line.trim());
    const queries = [];
    let currentQuery = null;

    for (const line of lines) {
      // Match lines that start with a number followed by a dot or parenthesis
      const queryMatch = line.match(/^\d+[\.\)]?\s*\*?\*?"?([^"]+)"?\*?\*?/);
      if (queryMatch) {
        if (currentQuery) {
          queries.push(currentQuery);
        }
        currentQuery = {
          query: queryMatch[1].trim(),
          researchGoal: '',
        };
      } else if (currentQuery && line.toLowerCase().includes('focus:')) {
        // Extract research goal after "Focus:"
        currentQuery.researchGoal = line.split('Focus:')[1].trim().replace(/^\*|\*$/g, '');
        queries.push(currentQuery);
        currentQuery = null;
      } else if (currentQuery && !line.startsWith('*') && !line.startsWith('-')) {
        // If no explicit "Focus:" but there's additional text, use it as the research goal
        currentQuery.researchGoal = line.trim().replace(/^\*|\*$/g, '');
        queries.push(currentQuery);
        currentQuery = null;
      }
    }

    // Add the last query if it exists
    if (currentQuery) {
      queries.push(currentQuery);
    }
    
    log(
      `Created ${queries.length} queries`,
      queries,
    );
>>>>>>> 4e9464c2

    return queries.slice(0, numQueries);
  } catch (error) {
    log('Error generating SERP queries:', error);
    return [];
  }
}

async function processSerpResult({
  query,
  result,
  numLearnings = 3,
  numFollowUpQuestions = 3,
  researchLanguage,
}: {
  query: string;
  result: SearchResponse;
  numLearnings?: number;
  numFollowUpQuestions?: number;
  researchLanguage: string;
}) {
<<<<<<< HEAD
  const contents = compact(result.data.map(item => item.markdown)).map(
    content => trimPrompt(content, 25_000),
  );
  log(`Ran "${query}", found ${contents.length} contents`);

  const res = await generateObject({
    model: o3MiniModel,
    abortSignal: AbortSignal.timeout(60_000),
    system: systemPrompt(),
    prompt: `
      Given the following contents from a SERP search for the query <query>${query}</query>, generate a list of learnings from the contents.
      The learnings and follow-up questions should be in ${researchLanguage}.
      Return a maximum of ${numLearnings} learnings, but feel free to return less if the contents are clear.
      Make sure each learning is unique and not similar to each other.
      The learnings should be concise and to the point, as detailed and information dense as possible.
      Make sure to include any entities like people, places, companies, products, things, etc in the learnings,
      as well as any exact metrics, numbers, or dates. The learnings will be used to research the topic further.

      <contents>${contents.map(content => `<content>\n${content}\n</content>`).join('\n')}</contents>
    `,
    schema: z.object({
      learnings: z
        .array(z.string())
        .describe(`List of learnings, max of ${numLearnings}`),
      followUpQuestions: z
        .array(z.string())
        .describe(
          `List of follow-up questions to research the topic further, max of ${numFollowUpQuestions}`,
        ),
    }),
  });
  log(`Created ${res.object.learnings.length} learnings`, res.object.learnings);
=======
  try {
    const contents = compact(result.data.map(item => item.markdown)).map(
      content => trimPrompt(content, 25_000),
    );
    log(`Ran ${query}, found ${contents.length} contents`);

    const res = await generateObject({
      model: o3MiniModel,
      abortSignal: AbortSignal.timeout(60_000),
      system: systemPrompt(),
      prompt: `Given the following contents from a SERP search for the query <query>${query}</query>, generate a list of learnings from the contents. Return a maximum of ${numLearnings} learnings, but feel free to return less if the contents are clear. Make sure each learning is unique and not similar to each other. The learnings should be concise and to the point, as detailed and information dense as possible. Make sure to include any entities like people, places, companies, products, things, etc in the learnings, as well as any exact metrics, numbers, or dates. The learnings will be used to research the topic further.\n\n<contents>${contents
        .map(content => `<content>\n${content}\n</content>`)
        .join('\n')}</contents>`,
      schema: z.object({
        learnings: z
          .array(z.string())
          .describe(`List of learnings, max of ${numLearnings}`),
        followUpQuestions: z
          .array(z.string())
          .describe(
            `List of follow-up questions to research the topic further, max of ${numFollowUpQuestions}`,
          ),
      }),
      experimental_repairToolCall: repairToolCall,
    });

    log(
      `Created ${res.object.learnings.length} learnings`,
      res.object.learnings,
    );
>>>>>>> 4e9464c2

    return res.object;
  } catch (error) {
    log('Error processing SERP result:', error);
    return { learnings: [], followUpQuestions: [] };
  }
}

export async function writeFinalReport({
  prompt,
  learnings,
  visitedUrls,
  language = 'English',
}: {
  prompt: string;
  learnings: string[];
  visitedUrls: string[];
  language: string;
}) {
  try {
    const learningsString = trimPrompt(
      learnings
        .map(learning => `<learning>\n${learning}\n</learning>`)
        .join('\n'),
      150_000,
    );

<<<<<<< HEAD
  const res = await generateObject({
    model: o3MiniModel,
    system: systemPrompt(),
    prompt: `Given the following prompt from the user, write a final report on the topic using the learnings from research. Make it as detailed as possible, aim for 3 or more pages, include ALL the learnings from research. The report should be written in ${language}:\n\n<prompt>${prompt}</prompt>\n\nHere are all the learnings from previous research:\n\n<learnings>\n${learningsString}\n</learnings>`,
    schema: z.object({
      reportMarkdown: z
        .string()
        .describe(
          `Final report on the topic in Markdown, written in ${language}`,
        ),
    }),
  });
=======
    // Use generateText instead of generateObject since we want markdown output
    const result = await generateText({
      model: o3MiniModel,
      system: systemPrompt(),
      prompt: `Given the following prompt from the user, write a final report on the topic using the learnings from research. Make it as as detailed as possible, aim for 3 or more pages, include ALL the learnings from research. Return the report in markdown format:\n\n<prompt>${prompt}</prompt>\n\nHere are all the learnings from previous research:\n\n<learnings>\n${learningsString}\n</learnings>`,
      experimental_repairToolCall: repairToolCall,
    });

    // The result.text will contain the markdown directly
    const report = result.text;
>>>>>>> 4e9464c2

    // Append the visited URLs section to the report
    const urlsSection = `\n\n## Sources\n\n${visitedUrls.map(url => `- ${url}`).join('\n')}`;
    return report + urlsSection;
  } catch (error) {
    const errorMessage = error instanceof Error ? error.message : 'Unknown error';
    log('Error writing final report:', error);
    return `Error generating report: ${errorMessage}\n\n## Sources\n\n${visitedUrls.map(url => `- ${url}`).join('\n')}`;
  }
}

export async function deepResearch({
  query,
  breadth,
  depth,
  learnings = [],
  visitedUrls = [],
  researchLanguage,
  onProgress,
}: {
  query: string;
  breadth: number;
  depth: number;
  learnings?: string[];
  visitedUrls?: string[];
  researchLanguage: string;
  onProgress?: (progress: ResearchProgress) => void;
}): Promise<ResearchResult> {
  const progress: ResearchProgress = {
    currentDepth: depth,
    totalDepth: depth,
    currentBreadth: breadth,
    totalBreadth: breadth,
    totalQueries: 0,
    completedQueries: 0,
  };

  const reportProgress = (update: Partial<ResearchProgress>) => {
    Object.assign(progress, update);
    onProgress?.(progress);
  };

  const serpQueries = await generateSerpQueries({
    query,
    learnings,
    numQueries: breadth,
    researchLanguage,
  });

  reportProgress({
    totalQueries: serpQueries.length,
    currentQuery: serpQueries[0]?.query,
  });

  const limit = pLimit(ConcurrencyLimit);

  const results = await Promise.all(
    serpQueries.map(serpQuery =>
      limit(async () => {
        try {
          const result = await firecrawl.search(serpQuery.query, {
            timeout: 15000,
            limit: 5,
            scrapeOptions: { formats: ['markdown'] },
          });

          // Collect URLs from this search
          const newUrls = compact(result.data.map(item => item.url));
          const newBreadth = Math.ceil(breadth / 2);
          const newDepth = depth - 1;

          const newLearnings = await processSerpResult({
            query: serpQuery.query,
            result,
            numFollowUpQuestions: newBreadth,
            researchLanguage,
          });
          const allLearnings = [...learnings, ...newLearnings.learnings];
          const allUrls = [...visitedUrls, ...newUrls];

          if (newDepth > 0) {
            log(
              `Researching deeper, breadth: ${newBreadth}, depth: ${newDepth}`,
            );

            reportProgress({
              currentDepth: newDepth,
              currentBreadth: newBreadth,
              completedQueries: progress.completedQueries + 1,
              currentQuery: serpQuery.query,
            });

            const nextQuery = `
              Previous research goal: ${serpQuery.researchGoal}
              Follow-up research directions: ${newLearnings.followUpQuestions.map(q => `\n${q}`).join('')}
            `.trim();

            return deepResearch({
              query: nextQuery,
              breadth: newBreadth,
              depth: newDepth,
              learnings: allLearnings,
              visitedUrls: allUrls,
              researchLanguage,
              onProgress,
            });
          } else {
            reportProgress({
              currentDepth: 0,
              completedQueries: progress.completedQueries + 1,
              currentQuery: serpQuery.query,
            });
            return {
              learnings: allLearnings,
              visitedUrls: allUrls,
            };
          }
        } catch (e: any) {
          if (e.message && e.message.includes('Timeout')) {
            log(`Timeout error running query: "${serpQuery.query}": `, e);
          } else {
            log(`Error running query: "${serpQuery.query}": `, e);
          }
          return {
            learnings: [],
            visitedUrls: [],
          };
        }
      }),
    ),
  );

  return {
    learnings: [...new Set(results.flatMap(r => r.learnings))],
    visitedUrls: [...new Set(results.flatMap(r => r.visitedUrls))],
  };
}<|MERGE_RESOLUTION|>--- conflicted
+++ resolved
@@ -96,47 +96,17 @@
   learnings?: string[];
   researchLanguage: string;
 }) {
-<<<<<<< HEAD
-  const res = await generateObject({
-    model: o3MiniModel,
-    system: systemPrompt(),
-    prompt: `
-      Given the following prompt from the user, generate a list of SERP queries to research the topic.
-      The queries should be in ${researchLanguage}.
-      Return a maximum of ${numQueries} queries, but feel free to return less if the original prompt is clear.
-      Make sure each query is unique and not similar to each other:
-
-      <prompt>${query}</prompt>
-
-      ${
-        learnings
-          ? `Here are some learnings from previous research, use them to generate more specific queries:
-           ${learnings.join('\n')}`
-          : ''
-      }
-    `,
-    schema: z.object({
-      queries: z
-        .array(
-          z.object({
-            query: z.string().describe('The SERP query'),
-            researchGoal: z
-              .string()
-              .describe(
-                'First talk about the goal of the research that this query is meant to accomplish, then go deeper into how to advance the research once the results are found, mention additional research directions. Be as specific as possible, especially for additional research directions.',
-              ),
-          }),
-        )
-        .describe(`List of SERP queries, max of ${numQueries}`),
-    }),
-  });
-  log(`Created ${res.object.queries.length} queries`, res.object.queries);
-=======
+
   try {
     const result = await generateText({
       model: o3MiniModel,
       system: systemPrompt(),
-      prompt: `Given the following prompt from the user, generate a list of SERP queries to research the topic. Return a maximum of ${numQueries} queries in a structured format. Each query should be on a new line starting with a number and include both the query and its research goal. Make sure each query is unique and not similar to each other: <prompt>${query}</prompt>\n\n${
+      prompt: `Given the following prompt from the user, generate a list of SERP queries to research the topic.
+      The queries should be in ${researchLanguage}. Return a maximum of ${numQueries} queries in a structured format. 
+      Each query should be on a new line starting with a number and include both the query and its research goal. 
+      Make sure each query is unique and not similar to each other: 
+      
+      <prompt>${query}</prompt>\n\n${
         learnings
           ? `Here are some learnings from previous research, use them to generate more specific queries: ${learnings.join(
               '\n',
@@ -184,7 +154,6 @@
       `Created ${queries.length} queries`,
       queries,
     );
->>>>>>> 4e9464c2
 
     return queries.slice(0, numQueries);
   } catch (error) {
@@ -206,40 +175,7 @@
   numFollowUpQuestions?: number;
   researchLanguage: string;
 }) {
-<<<<<<< HEAD
-  const contents = compact(result.data.map(item => item.markdown)).map(
-    content => trimPrompt(content, 25_000),
-  );
-  log(`Ran "${query}", found ${contents.length} contents`);
-
-  const res = await generateObject({
-    model: o3MiniModel,
-    abortSignal: AbortSignal.timeout(60_000),
-    system: systemPrompt(),
-    prompt: `
-      Given the following contents from a SERP search for the query <query>${query}</query>, generate a list of learnings from the contents.
-      The learnings and follow-up questions should be in ${researchLanguage}.
-      Return a maximum of ${numLearnings} learnings, but feel free to return less if the contents are clear.
-      Make sure each learning is unique and not similar to each other.
-      The learnings should be concise and to the point, as detailed and information dense as possible.
-      Make sure to include any entities like people, places, companies, products, things, etc in the learnings,
-      as well as any exact metrics, numbers, or dates. The learnings will be used to research the topic further.
-
-      <contents>${contents.map(content => `<content>\n${content}\n</content>`).join('\n')}</contents>
-    `,
-    schema: z.object({
-      learnings: z
-        .array(z.string())
-        .describe(`List of learnings, max of ${numLearnings}`),
-      followUpQuestions: z
-        .array(z.string())
-        .describe(
-          `List of follow-up questions to research the topic further, max of ${numFollowUpQuestions}`,
-        ),
-    }),
-  });
-  log(`Created ${res.object.learnings.length} learnings`, res.object.learnings);
-=======
+
   try {
     const contents = compact(result.data.map(item => item.markdown)).map(
       content => trimPrompt(content, 25_000),
@@ -250,7 +186,13 @@
       model: o3MiniModel,
       abortSignal: AbortSignal.timeout(60_000),
       system: systemPrompt(),
-      prompt: `Given the following contents from a SERP search for the query <query>${query}</query>, generate a list of learnings from the contents. Return a maximum of ${numLearnings} learnings, but feel free to return less if the contents are clear. Make sure each learning is unique and not similar to each other. The learnings should be concise and to the point, as detailed and information dense as possible. Make sure to include any entities like people, places, companies, products, things, etc in the learnings, as well as any exact metrics, numbers, or dates. The learnings will be used to research the topic further.\n\n<contents>${contents
+      prompt: `Given the following contents from a SERP search for the query <query>${query}</query>, generate a list of learnings from the contents. 
+      The learnings and follow-up questions should be in ${researchLanguage}.
+      Return a maximum of ${numLearnings} learnings, but feel free to return less if the contents are clear. 
+      Make sure each learning is unique and not similar to each other. 
+      The learnings should be concise and to the point, as detailed and information dense as possible. 
+      Make sure to include any entities like people, places, companies, products, things, etc in the learnings, 
+      as well as any exact metrics, numbers, or dates. The learnings will be used to research the topic further.\n\n<contents>${contents
         .map(content => `<content>\n${content}\n</content>`)
         .join('\n')}</contents>`,
       schema: z.object({
@@ -270,7 +212,7 @@
       `Created ${res.object.learnings.length} learnings`,
       res.object.learnings,
     );
->>>>>>> 4e9464c2
+
 
     return res.object;
   } catch (error) {
@@ -298,31 +240,25 @@
       150_000,
     );
 
-<<<<<<< HEAD
-  const res = await generateObject({
-    model: o3MiniModel,
-    system: systemPrompt(),
-    prompt: `Given the following prompt from the user, write a final report on the topic using the learnings from research. Make it as detailed as possible, aim for 3 or more pages, include ALL the learnings from research. The report should be written in ${language}:\n\n<prompt>${prompt}</prompt>\n\nHere are all the learnings from previous research:\n\n<learnings>\n${learningsString}\n</learnings>`,
-    schema: z.object({
+
+    // Use generateText instead of generateObject since we want markdown output
+    const result = await generateText({
+      model: o3MiniModel,
+      system: systemPrompt(),
+      prompt: `Given the following prompt from the user, write a final report on the topic using the learnings from research. Make it as as detailed as possible, aim for 3 or more pages, include ALL the learnings from research. The report should be written in ${language}, and return the report in markdown format:\n\n<prompt>${prompt}</prompt>\n\nHere are all the learnings from previous research:\n\n<learnings>\n${learningsString}\n</learnings>`,
+      schema: z.object({
       reportMarkdown: z
         .string()
         .describe(
           `Final report on the topic in Markdown, written in ${language}`,
         ),
     }),
-  });
-=======
-    // Use generateText instead of generateObject since we want markdown output
-    const result = await generateText({
-      model: o3MiniModel,
-      system: systemPrompt(),
-      prompt: `Given the following prompt from the user, write a final report on the topic using the learnings from research. Make it as as detailed as possible, aim for 3 or more pages, include ALL the learnings from research. Return the report in markdown format:\n\n<prompt>${prompt}</prompt>\n\nHere are all the learnings from previous research:\n\n<learnings>\n${learningsString}\n</learnings>`,
       experimental_repairToolCall: repairToolCall,
     });
 
     // The result.text will contain the markdown directly
     const report = result.text;
->>>>>>> 4e9464c2
+
 
     // Append the visited URLs section to the report
     const urlsSection = `\n\n## Sources\n\n${visitedUrls.map(url => `- ${url}`).join('\n')}`;
