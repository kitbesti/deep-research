--- conflicted
+++ resolved
@@ -27,12 +27,9 @@
     "@ai-sdk/mistral": "^1.1.9",
     "@mendable/firecrawl-js": "^1.16.0",
     "ai": "^4.1.17",
-<<<<<<< HEAD
     "axios": "^1.7.9",
     "cheerio": "^1.0.0",
-=======
     "dotenv": "^16.4.5",
->>>>>>> e21b34aa
     "js-tiktoken": "^1.0.17",
     "lodash-es": "^4.17.21",
     "p-limit": "^6.2.0",
